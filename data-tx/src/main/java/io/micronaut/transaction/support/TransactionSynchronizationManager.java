--- conflicted
+++ resolved
@@ -479,11 +479,7 @@
     public static boolean isActualTransactionActive() {
         return (ACTUAL_TRANSACTION_ACTIVE.get() != null);
     }
-<<<<<<< HEAD
-    
-=======
-
->>>>>>> a193a4b1
+
     /**
      * Clear the entire transaction synchronization state for the current thread:
      * registered synchronizations as well as the various transaction characteristics.
